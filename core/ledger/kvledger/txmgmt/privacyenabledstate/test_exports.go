/*
Copyright IBM Corp. All Rights Reserved.

SPDX-License-Identifier: Apache-2.0
*/

package privacyenabledstate

import (
	"fmt"
	"io/ioutil"
	"os"
	"strings"
	"testing"
	"time"

	"github.com/hyperledger/fabric/common/metrics/disabled"
	"github.com/hyperledger/fabric/core/ledger"
	"github.com/hyperledger/fabric/core/ledger/kvledger/bookkeeping"
	"github.com/hyperledger/fabric/core/ledger/kvledger/txmgmt/statedb/statecouchdb"
	"github.com/hyperledger/fabric/core/ledger/mock"
	"github.com/hyperledger/fabric/core/ledger/util/couchdb"
	"github.com/hyperledger/fabric/integration/runner"
	"github.com/stretchr/testify/assert"
)

// TestEnv - an interface that a test environment implements
type TestEnv interface {
	StartExternalResource()
	Init(t testing.TB)
	GetDBHandle(id string) DB
	GetName() string
	Cleanup()
	StopExternalResource()
}

// Tests will be run against each environment in this array
// For example, to skip CouchDB tests, remove &couchDBLockBasedEnv{}
//var testEnvs = []testEnv{&levelDBCommonStorageTestEnv{}, &couchDBCommonStorageTestEnv{}}
var testEnvs = []TestEnv{&LevelDBCommonStorageTestEnv{}, &CouchDBCommonStorageTestEnv{}}

///////////// LevelDB Environment //////////////

// LevelDBCommonStorageTestEnv implements TestEnv interface for leveldb based storage
type LevelDBCommonStorageTestEnv struct {
	t                 testing.TB
	provider          DBProvider
	bookkeeperTestEnv *bookkeeping.TestEnv
	dbPath            string
}

// Init implements corresponding function from interface TestEnv
func (env *LevelDBCommonStorageTestEnv) Init(t testing.TB) {
	dbPath, err := ioutil.TempDir("", strings.ReplaceAll(fmt.Sprintf("test-env-%s-", t.Name()), "/", "-"))
	assert.NoError(t, err)
	env.dbPath = dbPath
	env.bookkeeperTestEnv = bookkeeping.NewTestEnv(t)
	dbProvider, err := NewCommonStorageDBProvider(
		env.bookkeeperTestEnv.TestProvider,
		&disabled.Provider{},
		&mock.HealthCheckRegistry{},
		&StateDBConfig{
			&ledger.StateDBConfig{},
			dbPath,
		},
		[]string{"lscc", "_lifecycle"},
	)
	assert.NoError(t, err)
	env.t = t
	env.provider = dbProvider

}

// StartExternalResource will be an empty implementation for levelDB test environment.
func (env *LevelDBCommonStorageTestEnv) StartExternalResource() {
	// empty implementation
}

// StopExternalResource will be an empty implementation for levelDB test environment.
func (env *LevelDBCommonStorageTestEnv) StopExternalResource() {
	// empty implementation
}

// GetDBHandle implements corresponding function from interface TestEnv
func (env *LevelDBCommonStorageTestEnv) GetDBHandle(id string) DB {
	db, err := env.provider.GetDBHandle(id)
	assert.NoError(env.t, err)
	return db
}

// GetName implements corresponding function from interface TestEnv
func (env *LevelDBCommonStorageTestEnv) GetName() string {
	return "levelDBCommonStorageTestEnv"
}

// Cleanup implements corresponding function from interface TestEnv
func (env *LevelDBCommonStorageTestEnv) Cleanup() {
	env.provider.Close()
	env.bookkeeperTestEnv.Cleanup()
	os.RemoveAll(env.dbPath)
}

///////////// CouchDB Environment //////////////

// CouchDBCommonStorageTestEnv implements TestEnv interface for couchdb based storage
type CouchDBCommonStorageTestEnv struct {
	couchAddress      string
	t                 testing.TB
	provider          DBProvider
	bookkeeperTestEnv *bookkeeping.TestEnv
	redoPath          string
	couchCleanup      func()
}

// StartExternalResource starts external couchDB resources.
func (env *CouchDBCommonStorageTestEnv) StartExternalResource() {
	if env.couchAddress == "" {
		env.couchAddress = env.setupCouch()
	}
}

// StopExternalResource stops external couchDB resources.
func (env *CouchDBCommonStorageTestEnv) StopExternalResource() {
	csdbProvider, _ := env.provider.(*CommonStorageDBProvider)
	if csdbProvider != nil {
		statecouchdb.CleanupDB(env.t, csdbProvider.VersionedDBProvider)
		env.couchCleanup()
		os.Unsetenv("COUCHDB_ADDR")
	}
}

func (env *CouchDBCommonStorageTestEnv) setupCouch() string {
	externalCouch, set := os.LookupEnv("COUCHDB_ADDR")
	if set {
		env.couchCleanup = func() {}
		return externalCouch
	}

	couchDB := &runner.CouchDB{}
	if err := couchDB.Start(); err != nil {
		err := fmt.Errorf("failed to start couchDB: %s", err)
		panic(err)
	}
	env.couchCleanup = func() { couchDB.Stop() }
	os.Setenv("COUCHDB_ADDR", couchDB.Address())
	return couchDB.Address()
}

// Init implements corresponding function from interface TestEnv
func (env *CouchDBCommonStorageTestEnv) Init(t testing.TB) {
<<<<<<< HEAD
	redoPath, err := ioutil.TempDir("", strings.ReplaceAll(fmt.Sprintf("test-env-%s-", t.Name()), "/", "-"))
	assert.NoError(t, err)
	env.redoPath = redoPath
	if env.couchAddress == "" {
		env.couchAddress = env.setupCouch()
	}
=======
	redoPath, err := ioutil.TempDir("", "pestate")
	if err != nil {
		t.Fatalf("Failed to create redo log directory: %s", err)
	}

	env.StartExternalResource()
>>>>>>> 74345bee

	stateDBConfig := &StateDBConfig{
		StateDBConfig: &ledger.StateDBConfig{
			StateDatabase: "CouchDB",
			CouchDB: &couchdb.Config{
				Address:             env.couchAddress,
				Username:            "",
				Password:            "",
				MaxRetries:          3,
				MaxRetriesOnStartup: 20,
				RequestTimeout:      35 * time.Second,
				InternalQueryLimit:  1000,
				MaxBatchUpdateSize:  1000,
				RedoLogPath:         redoPath,
			},
		},
		LevelDBPath: "",
	}

	env.bookkeeperTestEnv = bookkeeping.NewTestEnv(t)
	dbProvider, err := NewCommonStorageDBProvider(
		env.bookkeeperTestEnv.TestProvider,
		&disabled.Provider{},
		&mock.HealthCheckRegistry{},
		stateDBConfig,
		[]string{"lscc", "_lifecycle"},
	)
	assert.NoError(t, err)
	env.t = t
	env.provider = dbProvider
}

// GetDBHandle implements corresponding function from interface TestEnv
func (env *CouchDBCommonStorageTestEnv) GetDBHandle(id string) DB {
	db, err := env.provider.GetDBHandle(id)
	assert.NoError(env.t, err)
	return db
}

// GetName implements corresponding function from interface TestEnv
func (env *CouchDBCommonStorageTestEnv) GetName() string {
	return "couchDBCommonStorageTestEnv"
}

// Cleanup implements corresponding function from interface TestEnv
func (env *CouchDBCommonStorageTestEnv) Cleanup() {
	os.RemoveAll(env.redoPath)
	env.bookkeeperTestEnv.Cleanup()
	env.provider.Close()
<<<<<<< HEAD
	env.couchAddress = ""
	env.couchCleanup()
=======
>>>>>>> 74345bee
}<|MERGE_RESOLUTION|>--- conflicted
+++ resolved
@@ -148,21 +148,13 @@
 
 // Init implements corresponding function from interface TestEnv
 func (env *CouchDBCommonStorageTestEnv) Init(t testing.TB) {
-<<<<<<< HEAD
 	redoPath, err := ioutil.TempDir("", strings.ReplaceAll(fmt.Sprintf("test-env-%s-", t.Name()), "/", "-"))
 	assert.NoError(t, err)
 	env.redoPath = redoPath
 	if env.couchAddress == "" {
 		env.couchAddress = env.setupCouch()
 	}
-=======
-	redoPath, err := ioutil.TempDir("", "pestate")
-	if err != nil {
-		t.Fatalf("Failed to create redo log directory: %s", err)
-	}
-
 	env.StartExternalResource()
->>>>>>> 74345bee
 
 	stateDBConfig := &StateDBConfig{
 		StateDBConfig: &ledger.StateDBConfig{
@@ -212,9 +204,6 @@
 	os.RemoveAll(env.redoPath)
 	env.bookkeeperTestEnv.Cleanup()
 	env.provider.Close()
-<<<<<<< HEAD
 	env.couchAddress = ""
 	env.couchCleanup()
-=======
->>>>>>> 74345bee
 }